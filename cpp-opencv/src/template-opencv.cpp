--- conflicted
+++ resolved
@@ -88,9 +88,6 @@
 
             od4.dataTrigger(opendlv::proxy::GroundSteeringRequest::ID(), onGroundSteeringRequest);
 
-<<<<<<< HEAD
-            int gaussianKernelSize = 3, gaussianStandardDeviationX = 3, gaussianStandardDeviationY = 3;
-=======
             int gaussianKernelSize = 0, gaussianStandardDeviationX = 0, gaussianStandardDeviationY = 0;
 
             int gaussianKernelSizeOptions[] = {1, 3, 5, 11, 13};
@@ -132,7 +129,6 @@
             cv::createTrackbar("Sat (max)", "Red Inspector", &redMaxS, 255);
             cv::createTrackbar("Val (min)", "Red Inspector", &redMinV, 255);
             cv::createTrackbar("Val (max)", "Red Inspector", &redMaxV, 255);
->>>>>>> 6ec83d8a
 
             // Endless loop; end the program by pressing Ctrl-C.
             while (od4.isRunning()) {
@@ -191,11 +187,7 @@
                 croppedImg = img(cv::Rect(0, 255, 640, 155));
 
                 //  Blurring
-<<<<<<< HEAD
-                cv::GaussianBlur(croppedImg, blurredCroppedImg, cv::Size(gaussianKernelSize, gaussianKernelSize), gaussianStandardDeviationX, gaussianStandardDeviationY);
-=======
-                GaussianBlur(croppedImg, blurredCroppedImg, Size(gaussianKernelSizeOptions[gaussianKernelSize], gaussianKernelSizeOptions[gaussianKernelSize]), gaussianStandardDeviationX, gaussianStandardDeviationY);
->>>>>>> 6ec83d8a
+                cv::GaussianBlur(croppedImg, blurredCroppedImg, cv::Size(gaussianKernelSizeOptions[gaussianKernelSize], gaussianKernelSizeOptions[gaussianKernelSize]), gaussianStandardDeviationX, gaussianStandardDeviationY);
 
                 // Create matrix for storing blurred image copy
                 cv::Mat hsvImage;
@@ -221,15 +213,10 @@
                 // Display image on your screen.
                 if (VERBOSE) {
                     cv::imshow(sharedMemory->name().c_str(), img);
-<<<<<<< HEAD
-                    cv::imshow("cropped blurred image", blurredCroppedImg);
-=======
-                    imshow("cropped image", croppedImg);
-                    imshow("blurred image", blurredCroppedImg);
-                    imshow("Blue Inspector", blueMask);
-                    imshow("Yellow Inspector", yellowMask);
-                    imshow("Red Inspector", redMask);
->>>>>>> 6ec83d8a
+                    cv::imshow("Cropped Blurred Image", blurredCroppedImg);
+                    cv::imshow("Blue Inspector", blueMask);
+                    cv::imshow("Yellow Inspector", yellowMask);
+                    cv::imshow("Red Inspector", redMask);
                     cv::waitKey(1);
                 }
             }
