/*
 * Copyright (C) 2020  Christian Berger
 *
 * This program is free software: you can redistribute it and/or modify
 * it under the terms of the GNU General Public License as published by
 * the Free Software Foundation, either version 3 of the License, or
 * (at your option) any later version.
 *
 * This program is distributed in the hope that it will be useful,
 * but WITHOUT ANY WARRANTY; without even the implied warranty of
 * MERCHANTABILITY or FITNESS FOR A PARTICULAR PURPOSE.  See the
 * GNU General Public License for more details.
 *
 * You should have received a copy of the GNU General Public License
 * along with this program.  If not, see <http://www.gnu.org/licenses/>.
 */

// Include the single-file, header-only middleware libcluon to create high-performance microservices

#include "cluon-complete.hpp"  // For CLUON messaging framework

// Include the OpenDLV Standard Message Set that contains messages for automotive or robotic applications 
#include "opendlv-standard-message-set.hpp"

// Include the standard library headers
#include <chrono>   // For time-related operations
#include <iomanip>  // For formatting output

// Include the image processing and GUI headers from OpenCV
#include <opencv2/core.hpp>         // Core functionality
#include <opencv2/imgproc/imgproc.hpp> // Image processing
#include <opencv2/highgui/highgui.hpp> // GUI

// Include filesystem header for filesystem operations
#include <experimental/filesystem>
#include <sstream>

namespace fs = std::experimental::filesystem;

// Function to create slider control window for blue masking
void createSliderWindowBlueMask();

// Function to create slider control window for yellow masking
void createSliderWindowYellowMask();

// Retrieves the dimension in one direction (x) of the gaussian kernel (x*x)
int getGaussianKernelSizeDimension();

 // Create color mask of an image
void createMask(cv::Mat& mask, cv::Scalar minHSV, cv::Scalar maxHSV);

// Include info on frame (color, timestamp, blur settings and color settings)
void putFrameInfo(cv::Mat& img, std::string color, int minH, int minS, int minV, int maxH, int maxS, int maxV, std::string timeStamp);

// Function to write frames to folder
bool writeImageToFolder(cv::Mat& image, std::string& folderPath, std::string& filename);

// Images for processing
cv::Mat img, croppedImg, blurredCroppedImg, hsvImage, blueMask, yellowMask;

// Color mask variables
int blueMinH, blueMaxH, blueMinS, blueMaxS, blueMinV, blueMaxV;
int yellowMinH, yellowMaxH, yellowMinS, yellowMaxS, yellowMinV, yellowMaxV;

// Blur variables
int gaussianKernelSize;
int gaussianKernelSizeSlider = 0, gaussianStandardDeviationX = 0, gaussianStandardDeviationY = 0;

// Contour vectors for each respective (interested-in) cone color
std::vector<std::vector<cv::Point>> blueContours, yellowContours;

// Contour hierchy within frame - debugging purposes
std::vector<cv::Vec4i> blueHierchy, yellowHierchy;

int32_t main(int32_t argc, char **argv) {
    int32_t retCode{1};
    // Parse the command line parameters as we require the user to specify some mandatory information on startup.
    auto commandlineArguments = cluon::getCommandlineArguments(argc, argv);
    if ( (0 == commandlineArguments.count("cid")) ||
         (0 == commandlineArguments.count("name")) ||
         (0 == commandlineArguments.count("width")) ||
         (0 == commandlineArguments.count("height")) ) {
        std::cerr << argv[0] << " attaches to a shared memory area containing an ARGB image." << std::endl;
        std::cerr << "Usage:   " << argv[0] << " --cid=<OD4 session> --name=<name of shared memory area> [--verbose]" << std::endl;
        std::cerr << "         --cid:    CID of the OD4Session to send and receive messages" << std::endl;
        std::cerr << "         --name:   name of the shared memory area to attach" << std::endl;
        std::cerr << "         --width:  width of the frame" << std::endl;
        std::cerr << "         --height: height of the frame" << std::endl;
        std::cerr << "Example: " << argv[0] << " --cid=253 --name=img --width=640 --height=480 --verbose" << std::endl;
    }
    else {
        // Extract the values from the command line parameters
        const std::string NAME{commandlineArguments["name"]};
        const uint32_t WIDTH{static_cast<uint32_t>(std::stoi(commandlineArguments["width"]))};
        const uint32_t HEIGHT{static_cast<uint32_t>(std::stoi(commandlineArguments["height"]))};
        const bool VERBOSE{commandlineArguments.count("verbose") != 0};

        // Attach to the shared memory.
        std::unique_ptr<cluon::SharedMemory> sharedMemory{new cluon::SharedMemory{NAME}};
        if (sharedMemory && sharedMemory->valid()) {
            std::clog << argv[0] << ": Attached to shared memory '" << sharedMemory->name() << " (" << sharedMemory->size() << " bytes)." << std::endl;

            // Interface to a running OpenDaVINCI session where network messages are exchanged.
            // The instance od4 allows you to send and receive messages.
            cluon::OD4Session od4{static_cast<uint16_t>(std::stoi(commandlineArguments["cid"]))};

            opendlv::proxy::GroundSteeringRequest gsr;
            std::mutex gsrMutex;
            std::string timeStamp;
            auto onGroundSteeringRequest = [&gsr, &gsrMutex, &timeStamp](cluon::data::Envelope &&env){
                // The envelope data structure provide further details, such as sampleTimePoint as shown in this test case:
                // https://github.com/chrberger/libcluon/blob/master/libcluon/testsuites/TestEnvelopeConverter.cpp#L31-L40
                std::lock_guard<std::mutex> lck(gsrMutex);
                
                //locks twice, to get image, to get data
                //CHANGE HERE
                gsr = cluon::extractMessage<opendlv::proxy::GroundSteeringRequest>(std::move(env));
                // std::cout << "lambda: groundSteering = " << gsr.groundSteering() << std::endl;

                timeStamp = std::to_string(env.sampleTimeStamp().seconds()) + std::to_string(env.sampleTimeStamp().microseconds());
            };

            od4.dataTrigger(opendlv::proxy::GroundSteeringRequest::ID(), onGroundSteeringRequest);

            // Frame to folder output choice & color choice for image processing
            char writeChoice;
            char colorChoice;
            char pauseOnFrameMode;
            std::string folderPath = "output";

            while (!(writeChoice == 'y' || writeChoice == 'n')){
                std::cout << "Write frames to a folder (y | n)?" << std::endl;
                std::cin >> writeChoice;
            }

            if (writeChoice == 'y') {
                while (!(colorChoice == 'b' || colorChoice == 'y')){
                    std::cout << "Color to process: Blue (b) | Yellow (y)?" << std::endl;
                    std::cin >> colorChoice;
                }

                if (colorChoice == 'b') {
                    // Blue Mask initial thresholds
                    blueMinH = 100; blueMaxH = 120; blueMinS = 50; blueMaxS = 255; blueMinV = 30; blueMaxV = 255;
                    createSliderWindowBlueMask();
                } else {
                    // Yellow Mask initial thresholds
                    yellowMinH = 20; yellowMaxH = 40; yellowMinS = 60; yellowMaxS = 200; yellowMinV = 70; yellowMaxV = 200;
                    createSliderWindowYellowMask();
                }

            } else {
                // Blue & Yellow Masks initial thresholds
                blueMinH = 100; blueMaxH = 120; blueMinS = 50; blueMaxS = 255; blueMinV = 30; blueMaxV = 255;
                yellowMinH = 20; yellowMaxH = 40; yellowMinS = 60; yellowMaxS = 200; yellowMinV = 70; yellowMaxV = 200;
                createSliderWindowBlueMask();
                createSliderWindowYellowMask();
            }

            while (!(pauseOnFrameMode == 'y' || pauseOnFrameMode == 'n')) {
                std::cout << "Enable pause-on-frame mode (y | n)?" << std::endl;
                std::cin >> pauseOnFrameMode;
            }

            // Blurring slider controls
            cv::namedWindow("Blurring Inspector", CV_WINDOW_AUTOSIZE);
            cvCreateTrackbar("Kernel Size Mode", "Blurring Inspector", &gaussianKernelSizeSlider, 30);
            cvCreateTrackbar("Standard Deviation X axis", "Blurring Inspector", &gaussianStandardDeviationX, 9999999);
            cvCreateTrackbar("Standard Deviation Y axis", "Blurring Inspector", &gaussianStandardDeviationY, 9999999);

            // Endless loop; end the program by pressing Ctrl-C.
            while (od4.isRunning()) {
                
                // Wait for a notification of a new frame.
                sharedMemory->wait();
                // Lock the shared memory.
                sharedMemory->lock();
                {
                    // Copy the pixels from the shared memory into our own data structure.
                    cv::Mat wrapped(HEIGHT, WIDTH, CV_8UC4, sharedMemory->data());
                    img = wrapped.clone();
                }
                sharedMemory->unlock();

                // Get current time as a time_point object
                auto now = std::chrono::system_clock::now();
                // Convert time_point object to time_t
                std::time_t now_t = std::chrono::system_clock::to_time_t(now);
                // Convert time_t to tm as UTC
                std::tm* now_tm = std::gmtime(&now_t);
                // Prepare output stream
                std::ostringstream oss;
                // Write time into the output stream
                oss << std::put_time(now_tm, "%Y-%m-%dT%H:%M:%SZ");
                // Get string from output stream
                std::string utc_time = oss.str();
                std::string imageMessage = "Now: " + utc_time + ";" + " ts: " + timeStamp + ";";

                // Cropping of originally derived image from shared mhsvImageemory
                croppedImg = img(cv::Rect(0, 255, 640, 144));

                // Retrieve actual dimension in one direction for gaussian blur grid based on gaussianKernelSize Slider
                gaussianKernelSize = getGaussianKernelSizeDimension();

                // Blurring of cropped image of originally dervied image from shared memory
                cv::GaussianBlur(croppedImg, blurredCroppedImg, cv::Size(gaussianKernelSize, gaussianKernelSize), gaussianStandardDeviationX, gaussianStandardDeviationY);

                // Copy blurred image into new matrix (needed to retain original blurredCroppedImg if for later processing on it)
                blurredCroppedImg.copyTo(hsvImage);

                // Convert the copied image into hsv color space
                cv::cvtColor(hsvImage, hsvImage, cv::COLOR_BGR2HSV);
                
                // For possible performance optimizations (in regards to logic processing), would potentially have writeChoice and colorChoice check-logic defined prior to entering while loop with via eg switch cases for each of these to be mentioned if blocks, of which each case would nonetheless house similar code (at cost of potential readability due to more alike code, as well as increased file size). So the two approaches (ie this and the just now aformentioned one) would ideally (in a software solution intended to customers) need to be empirically tested to determine which is more sutiable for our use case.

                // Creating mask, finding & drawing contours, and displaying filter settings on frames.
                if (writeChoice == 'y') {
                    if (colorChoice == 'b') {
                        // Creating one encapsulating function to perform all below functionalites (in the aim of reduced duplicability) would argubly defeat the single responsability principle of that encapsulating function, thus undetermined "correct" code style in this upcoming scenario.
                        createMask(blueMask, cv::Scalar(blueMinH, blueMinS, blueMinV), cv::Scalar(blueMaxH, blueMaxS, blueMaxV));

                        cv::findContours(blueMask, blueContours, blueHierchy, cv::RETR_TREE, cv::CHAIN_APPROX_SIMPLE);
                        cv::drawContours(croppedImg, blueContours, -1, cv::Scalar(255, 0, 0), 2);

                        putFrameInfo(blueMask, "Blue", blueMinH, blueMinS, blueMinV, blueMaxH, blueMaxS, blueMaxV, timeStamp);

                    } else {

                        createMask(yellowMask, cv::Scalar(yellowMinH, yellowMinS, yellowMinV), cv::Scalar(yellowMaxH, yellowMaxS, yellowMaxV));

                        cv::findContours(yellowMask, yellowContours, yellowHierchy, cv::RETR_TREE, cv::CHAIN_APPROX_SIMPLE);
                        cv::drawContours(croppedImg, yellowContours, -1, cv::Scalar(0, 255, 255), 2);

                        putFrameInfo(yellowMask, "Yellow", yellowMinH, yellowMinS, yellowMinV, yellowMaxH, yellowMaxS, yellowMaxV, timeStamp);
                    }

                } else {

                    createMask(blueMask, cv::Scalar(blueMinH, blueMinS, blueMinV), cv::Scalar(blueMaxH, blueMaxS, blueMaxV));

                    createMask(yellowMask, cv::Scalar(yellowMinH, yellowMinS, yellowMinV), cv::Scalar(yellowMaxH, yellowMaxS, yellowMaxV));

                    cv::findContours(blueMask, blueContours, blueHierchy, cv::RETR_TREE, cv::CHAIN_APPROX_SIMPLE);
                    cv::drawContours(croppedImg, blueContours, -1, cv::Scalar(255, 0, 0), 2);

                    cv::findContours(yellowMask, yellowContours, yellowHierchy, cv::RETR_TREE, cv::CHAIN_APPROX_SIMPLE);
                    cv::drawContours(croppedImg, yellowContours, -1, cv::Scalar(0, 255, 255), 2);

                    putFrameInfo(blueMask, "Blue", blueMinH, blueMinS, blueMinV, blueMaxH, blueMaxS, blueMaxV, timeStamp);

                    putFrameInfo(yellowMask, "Yellow", yellowMinH, yellowMinS, yellowMinV, yellowMaxH, yellowMaxS, yellowMaxV, timeStamp);
                }

                for (int i = 0; i < blueHierchy.size(); i++) {
                       std::cout << "blue hierchy list number: " << i << std::endl;
                   for (int j = 0; j < 4; j++) {
                       std::cout << blueHierchy[i][j] << std::endl;
                   }
                }

                std::cout << std::endl;
<<<<<<< HEAD

                for (int i = 0; i < blueContours.size(); i++) {
                       std::cout << "blue contour : " << i << " points" << std::endl;
                   for (int j = 0; j < blueContours[i].size(); j++) {
                       std::cout << "x: " << blueContours[i][j].x << ", y: " <<  blueContours[i][j].y << std::endl;
                   }
                }

                std::cout << std::endl;
=======
>>>>>>> 58f3ce2a

                for (int i = 0; i < blueContours.size(); i++) {
                       std::cout << "blue contour : " << i << " points" << std::endl;
                   for (int j = 0; j < blueContours[i].size(); j++) {
                       std::cout << "x: " << blueContours[i][j].x << ", y: " <<  blueContours[i][j].y << std::endl;
                   }
                }

<<<<<<< HEAD
                for (int i = 0; i < blueContours.size(); i++) {
                       std::cout << "blue countor number bounding area: " << i << std::endl;

=======
                std::cout << std::endl;


                for (int i = 0; i < blueContours.size(); i++) {
                       std::cout << "blue countor number bounding area: " << i << std::endl;

>>>>>>> 58f3ce2a
                       cv::Rect boundingArea = cv::boundingRect(blueContours[i]);
                       std::cout << "area: " << boundingArea.width*boundingArea.height << std::endl;
                }

                // std::cout << "" << std::endl; 

                // cv::Mat redMask;
                // std::vector<std::vector<cv::Point>> redContours;
                // std::vector<cv::Vec4i> redHierchy;
                // cv::inRange(hsvImage, redMin, redMax, redMask);
                // cv::findContours(redMask, redContours, redHierchy, cv::RETR_TREE, cv::CHAIN_APPROX_SIMPLE);
                // cv::drawContours(croppedImg, redContours, -1, cv::Scalar(0, 0, 255), 2);


                // Combine images with bitwise_or
                //cv::bitwise_or(yellowMask, blueMask, result);
                //cv::bitwise_or(redMask, result, result);
                
                // std::vector<cv::Moments> muYellow(yellowContours.size());
                // std::vector<cv::Moments> muBlue(blueContours.size());
                // std::vector<cv::Moments> muRed(redContours.size());
                
                // std::vector<cv::Point2f> mcYellow(yellowContours.size());
                // std::vector<cv::Point2f> mcBlue(blueContours.size());
                // std::vector<cv::Point2f> mcRed(redContours.size());

                // Print timestamp
                // std::string messageTimeStamp = + "ts: " + timeStamp + ";";
                // cv::putText(blurredCroppedImg, messageTimeStamp, cv::Point2f(5,10), cv::FONT_HERSHEY_SIMPLEX, 0.2, cv::Scalar(255, 255, 255), 1);
                
                /*int detection_threshold = 10;
                
                if(yellowContours.size()>0){
                    // Define rectangle bounding box around the objects - take first in hierarchy
                    cv::Rect bounding_rect_yellow = cv::boundingRect(yellowContours[0]);
                    // Calculate size of detected object
                    int rect_yellow_area = bounding_rect_yellow.width*bounding_rect_yellow.height;
                    
                    // Check if detected object exceeds detection threshold
                    if (rect_yellow_area > detection_threshold){
                            // Draw bounding box
                            cv::rectangle(blurredCroppedImg, bounding_rect_yellow, cv::Scalar(0, 255, 255), 1);
                            // Use moments to calculate center of detected object
                            muYellow[0] = cv::moments(yellowContours[0]);
                            if(muYellow[0].m00 !=0){
                                mcYellow[0] = cv::Point2f(static_cast<float>(muYellow[0].m10 / muYellow[0].m00), static_cast<float>(muYellow[0].m01 / muYellow[0].m00));
                                cv::circle(blurredCroppedImg, mcYellow[0], 2, cv::Scalar(0, 255, 255), -1);
                                
                                // Overlay centroid coordinates on bounding box
                                std::string coords = "x: " + std::to_string(mcYellow[0].x) + ", y: " + std::to_string(mcYellow[0].y);
                                cv::putText(blurredCroppedImg, coords, cv::Point2f(mcYellow[0].x+5,50), cv::FONT_HERSHEY_SIMPLEX, 0.3, cv::Scalar(0, 255, 255), 1);
                            }
                    }
                    
                }
                
                if(blueContours.size()>0){
                    // Define rectangle bounding box around the objects - take first in hierarchy
                    cv::Rect bounding_rect_blue = cv::boundingRect(blueContours[0]);
                    // Calculate size of detected object
                    int rect_blue_area = bounding_rect_blue.width*bounding_rect_blue.height;

                    // Check if detected object exceeds detection threshold
                    if (rect_blue_area > detection_threshold){
                        // Draw bounding box
                        cv::rectangle(blurredCroppedImg, bounding_rect_blue, cv::Scalar(255, 0, 0), 1);                            
                        // Use moments to calculate center of detected object
                        muBlue[0] = cv::moments(blueContours[0]);
                        if(muBlue[0].m00 !=0){
                            mcBlue[0] = cv::Point2f(static_cast<float>(muBlue[0].m10 / muBlue[0].m00), static_cast<float>(muBlue[0].m01 / muBlue[0].m00));
                            cv::circle(blurredCroppedImg, mcBlue[0], 2, cv::Scalar(255, 0, 0), -1);
                        
                            // Overlay centroid coordinates on bounding box
                            std::string coords = "x: " + std::to_string(mcBlue[0].x) + ", y: " + std::to_string(mcBlue[0].y);
                            cv::putText(blurredCroppedImg, coords,cv::Point2f(mcBlue[0].x+5,50), cv::FONT_HERSHEY_SIMPLEX, 0.3, cv::Scalar(255, 0, 0), 1);
                        }
                    }
                }
                
                if(redContours.size()>0){
                    // Define rectangle bounding box around the objects - take first in hierarchy
                    cv::Rect bounding_rect_red = cv::boundingRect(redContours[0]);
                    // Calculate size of detected object
                    int rect_red_area = bounding_rect_red.width*bounding_rect_red.height;
                    
                    // Check if detected object exceeds detection threshold
                    if (rect_red_area > detection_threshold){
                        // Draw bounding box
                        cv::rectangle(blurredCroppedImg, bounding_rect_red, cv::Scalar(0, 0, 255), 1);
                        // Use moments to calculate center of detected object
                        muRed[0] = cv::moments(redContours[0]);
                        if(muRed[0].m00 !=0){
                            mcRed[0] = cv::Point2f(static_cast<float>(muRed[0].m10 / muRed[0].m00), static_cast<float>(muRed[0].m01 / muRed[0].m00));
                            cv::circle(blurredCroppedImg, mcRed[0], 2, cv::Scalar(0, 0, 255), -1);
                        
                            // Overlay centroid coordinates on bounding box
                            std::string coords = "x: " + std::to_string(mcRed[0].x) + ", y: " + std::to_string(mcRed[0].y);
                            cv::putText(blurredCroppedImg, coords,cv::Point2f(mcRed[0].x+5,50), cv::FONT_HERSHEY_SIMPLEX, 0.3, cv::Scalar(0, 0, 255), 1);
                        }
                    }
                }*/


                // If you want to access the latest received ground steering, don't forget to lock the mutex:
                {
                    std::lock_guard<std::mutex> lck(gsrMutex);
                    std::cout << "main: groundSteering = " << gsr.groundSteering() << std::endl;
                }
                
                // For possible performance optimizations (in regards to logic processing), would potentially have writeChoice and colorChoice check-logic defined prior to entering while loop with via eg switch cases for each of these to be mentioned if blocks, of which each case would nonetheless house similar code (at cost of potential readability due to more alike code, as well as increased file size). So the two approaches (ie this and the just now aformentioned one) would ideally (in a software solution intended to customers) need to be empirically tested to determine which is more sutiable for our use case.
                
                // Frame to folder output
                if (writeChoice == 'y') {

                    bool isWriteSuccess;

                    if (colorChoice == 'b') {
                        std::string filename = utc_time + "blue" + timeStamp + ".jpg";
                        isWriteSuccess = writeImageToFolder(blueMask, folderPath, filename);
                    } else if (colorChoice == 'y'){
                        std::string filename = utc_time + "yellow" + timeStamp + ".jpg";
                        isWriteSuccess = writeImageToFolder(yellowMask, folderPath, filename);               
                    }
                    if(!isWriteSuccess){
                        return 1;
                    }
                }

                // Display image on your screen.
                if (VERBOSE) {
                    cv::imshow("CroppedImg", croppedImg);
                    cv::imshow("Cropped Blurred Image", blurredCroppedImg);
                    if (writeChoice == 'y') {
                        (colorChoice == 'b') ? cv::imshow("Blue Mask", blueMask) : cv::imshow("Yellow Mask", yellowMask);
                    } else {
                        cv::imshow("Blue Mask", blueMask);;
                        cv::imshow("Yellow Mask", yellowMask);
                    }

                    if (pauseOnFrameMode == 'y') {
                        cv::waitKey(0);
                    } else {
                        cv::waitKey(1);
                    }
                }
            }
        }
        retCode = 0;
    }
    return retCode;
}


void createSliderWindowBlueMask() {
    
    cv::namedWindow("Blue Masking Inspector", cv::WINDOW_AUTOSIZE);
    cv::createTrackbar("Hue (min)", "Blue Masking Inspector", &blueMinH, 179);
    cv::createTrackbar("Hue (max)", "Blue Masking Inspector", &blueMaxH, 179);
    cv::createTrackbar("Sat (min)", "Blue Masking Inspector", &blueMinS, 255);
    cv::createTrackbar("Sat (max)", "Blue Masking Inspector", &blueMaxS, 255);
    cv::createTrackbar("Val (min)", "Blue Masking Inspector", &blueMinV, 255);
    cv::createTrackbar("Val (max)", "Blue Masking Inspector", &blueMaxV, 255);
}

void createSliderWindowYellowMask() {
    
    cv::namedWindow("Yellow Masking Inspector", cv::WINDOW_AUTOSIZE);
    cv::createTrackbar("Hue (min)", "Yellow Masking Inspector", &yellowMinH, 179);
    cv::createTrackbar("Hue (max)", "Yellow Masking Inspector", &yellowMaxH, 179);
    cv::createTrackbar("Sat (min)", "Yellow Masking Inspector", &yellowMinS, 255);
    cv::createTrackbar("Sat (max)", "Yellow Masking Inspector", &yellowMaxS, 255);
    cv::createTrackbar("Val (min)", "Yellow Masking Inspector", &yellowMinV, 255);
    cv::createTrackbar("Val (max)", "Yellow Masking Inspector", &yellowMaxV, 255);
}

int getGaussianKernelSizeDimension() {
    return (2 * gaussianKernelSizeSlider) + 1;
}

void createMask(cv::Mat& mask, cv::Scalar minHSV, cv::Scalar maxHSV) {
    cv::inRange(hsvImage, minHSV, maxHSV, mask);
}

void putFrameInfo(cv::Mat& targetImg, std::string color, int minH, int minS, int minV, int maxH, int maxS, int maxV, std::string timeStamp){
    
    std::ostringstream oss;

    oss << color << timeStamp << ", Blur " << gaussianKernelSize << "x" << gaussianKernelSize << ", X-blur: " << gaussianStandardDeviationX << ", Y-blur: " << gaussianStandardDeviationY
    << ", HL: " << minH << ", SL: " << minS << ", VL: " << minV
    << ", HH: " << maxH << ", SH: " << maxS << ", VH: " << maxV;

    cv::putText(targetImg, oss.str(), cv::Point(3, 20), cv::FONT_HERSHEY_SIMPLEX, 0.3, cv::Scalar(255, 255, 255), 1);                    
}

bool writeImageToFolder(cv::Mat& image, std::string& folderPath, std::string& filename) {
    // Create the full path
    std::string fullPath = folderPath + "/" + filename;

    // Check if the folder exists
    if (!fs::exists(folderPath)) {
        // Create the folder if it doesn't exist
        if (!fs::create_directories(folderPath)) {
            std::cerr << "Failed to create folder: " << folderPath << std::endl;
            return false;
        }
    }
    // Write the image
    if (!cv::imwrite(fullPath, image)) {
        std::cerr << "Failed to write image to file: " << fullPath << std::endl;
        return false;
    }

    return true;
}<|MERGE_RESOLUTION|>--- conflicted
+++ resolved
@@ -259,7 +259,6 @@
                 }
 
                 std::cout << std::endl;
-<<<<<<< HEAD
 
                 for (int i = 0; i < blueContours.size(); i++) {
                        std::cout << "blue contour : " << i << " points" << std::endl;
@@ -269,28 +268,11 @@
                 }
 
                 std::cout << std::endl;
-=======
->>>>>>> 58f3ce2a
-
-                for (int i = 0; i < blueContours.size(); i++) {
-                       std::cout << "blue contour : " << i << " points" << std::endl;
-                   for (int j = 0; j < blueContours[i].size(); j++) {
-                       std::cout << "x: " << blueContours[i][j].x << ", y: " <<  blueContours[i][j].y << std::endl;
-                   }
-                }
-
-<<<<<<< HEAD
+
+
                 for (int i = 0; i < blueContours.size(); i++) {
                        std::cout << "blue countor number bounding area: " << i << std::endl;
 
-=======
-                std::cout << std::endl;
-
-
-                for (int i = 0; i < blueContours.size(); i++) {
-                       std::cout << "blue countor number bounding area: " << i << std::endl;
-
->>>>>>> 58f3ce2a
                        cv::Rect boundingArea = cv::boundingRect(blueContours[i]);
                        std::cout << "area: " << boundingArea.width*boundingArea.height << std::endl;
                 }
