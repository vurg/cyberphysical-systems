/*
 * Copyright (C) 2020  Christian Berger
 *
 * This program is free software: you can redistribute it and/or modify
 * it under the terms of the GNU General Public License as published by
 * the Free Software Foundation, either version 3 of the License, or
 * (at your option) any later version.
 *
 * This program is distributed in the hope that it will be useful,
 * but WITHOUT ANY WARRANTY; without even the implied warranty of
 * MERCHANTABILITY or FITNESS FOR A PARTICULAR PURPOSE.  See the
 * GNU General Public License for more details.
 *
 * You should have received a copy of the GNU General Public License
 * along with this program.  If not, see <http://www.gnu.org/licenses/>.
 */

// Include the single-file, header-only middleware libcluon to create high-performance microservices


#include "cluon-complete.hpp"  // For CLUON messaging framework

// Include the OpenDLV Standard Message Set that contains messages for automotive or robotic applications 
#include "opendlv-standard-message-set.hpp"

// Include the standard library headers
#include <chrono>   // For time-related operations
#include <iomanip>  // For formatting output

// Include the image processing and GUI headers from OpenCV
#include <opencv2/core.hpp>         // Core functionality
#include <opencv2/imgproc/imgproc.hpp> // Image processing
#include <opencv2/highgui/highgui.hpp> // GUI

// Include filesystem header for filesystem operations
#include <experimental/filesystem>

namespace fs = std::experimental::filesystem;

// Define HSV color ranges for detecting yellow, blue, and red cones:
// Each pair of Scalars defines the min and max H, S, and V values.
// cv::Scalar yellowMin = cv::Scalar(20, 60, 70);
// cv::Scalar yellowMax = cv::Scalar(40, 200, 200);

<<<<<<< HEAD
// cv::Scalar blueMin = cv::Scalar(100, 50, 30);
// cv::Scalar blueMax = cv::Scalar(120, 255, 255);

// cv::Scalar redMin = cv::Scalar(177, 100, 100);
// cv::Scalar redMax = cv::Scalar(179, 190, 255);
=======
cv::Scalar blueMin = cv::Scalar(100, 50, 30);
cv::Scalar blueMax = cv::Scalar(120, 255, 253);

cv::Scalar redMin = cv::Scalar(177, 100, 100);
cv::Scalar redMax = cv::Scalar(179, 190, 253);

bool writeImageToFolder(const cv::Mat& image, const std::string& folderPath, const std::string& filename) {
    // Create the full path
    std::string fullPath = folderPath + "/" + filename;

    // Check if the folder exists
    if (!fs::exists(folderPath)) {
        // Create the folder if it doesn't exist
        if (!fs::create_directories(folderPath)) {
            std::cerr << "Failed to create folder: " << folderPath << std::endl;
            return false;
        }
    }

    // Write the image
    if (!cv::imwrite(fullPath, image)) {
        std::cerr << "Failed to write image to file: " << fullPath << std::endl;
        return false;
    }

    std::cout << "Image saved to: " << fullPath << std::endl;
    return true;
}
>>>>>>> 2d13605d

int32_t main(int32_t argc, char **argv) {
    int32_t retCode{1};
    // Parse the command line parameters as we require the user to specify some mandatory information on startup.
    auto commandlineArguments = cluon::getCommandlineArguments(argc, argv);
    if ( (0 == commandlineArguments.count("cid")) ||
         (0 == commandlineArguments.count("name")) ||
         (0 == commandlineArguments.count("width")) ||
         (0 == commandlineArguments.count("height")) ) {
        std::cerr << argv[0] << " attaches to a shared memory area containing an ARGB image." << std::endl;
        std::cerr << "Usage:   " << argv[0] << " --cid=<OD4 session> --name=<name of shared memory area> [--verbose]" << std::endl;
        std::cerr << "         --cid:    CID of the OD4Session to send and receive messages" << std::endl;
        std::cerr << "         --name:   name of the shared memory area to attach" << std::endl;
        std::cerr << "         --width:  width of the frame" << std::endl;
        std::cerr << "         --height: height of the frame" << std::endl;
        std::cerr << "Example: " << argv[0] << " --cid=253 --name=img --width=640 --height=480 --verbose" << std::endl;
    }
    else {
        // Extract the values from the command line parameters
        const std::string NAME{commandlineArguments["name"]};
        const uint32_t WIDTH{static_cast<uint32_t>(std::stoi(commandlineArguments["width"]))};
        const uint32_t HEIGHT{static_cast<uint32_t>(std::stoi(commandlineArguments["height"]))};
        const bool VERBOSE{commandlineArguments.count("verbose") != 0};

        // Attach to the shared memory.
        std::unique_ptr<cluon::SharedMemory> sharedMemory{new cluon::SharedMemory{NAME}};
        if (sharedMemory && sharedMemory->valid()) {
            std::clog << argv[0] << ": Attached to shared memory '" << sharedMemory->name() << " (" << sharedMemory->size() << " bytes)." << std::endl;

            // Interface to a running OpenDaVINCI session where network messages are exchanged.
            // The instance od4 allows you to send and receive messages.
            cluon::OD4Session od4{static_cast<uint16_t>(std::stoi(commandlineArguments["cid"]))};

            opendlv::proxy::GroundSteeringRequest gsr;
            std::mutex gsrMutex;
            std::string timeStamp;
            auto onGroundSteeringRequest = [&gsr, &gsrMutex, &timeStamp](cluon::data::Envelope &&env){
                // The envelope data structure provide further details, such as sampleTimePoint as shown in this test case:
                // https://github.com/chrberger/libcluon/blob/master/libcluon/testsuites/TestEnvelopeConverter.cpp#L31-L40
                std::lock_guard<std::mutex> lck(gsrMutex);
                
                //locks twice, to get image, to get data
                //CHANGE HERE
                gsr = cluon::extractMessage<opendlv::proxy::GroundSteeringRequest>(std::move(env));
                // std::cout << "lambda: groundSteering = " << gsr.groundSteering() << std::endl;

                timeStamp = std::to_string(env.sampleTimeStamp().seconds()) + std::to_string(env.sampleTimeStamp().microseconds());
            };

            od4.dataTrigger(opendlv::proxy::GroundSteeringRequest::ID(), onGroundSteeringRequest);

<<<<<<< HEAD
            int gaussianKernelSize = 0, gaussianStandardDeviationX = 0, gaussianStandardDeviationY = 0;

            int gaussianKernelSizeOptions[] = {1, 3, 5, 11, 13};
            
            //  Blurring controls
            cv::namedWindow("Blurring Inspector", CV_WINDOW_AUTOSIZE);
            cvCreateTrackbar("Kernel Size Mode", "Blurring Inspector", &gaussianKernelSize, 4);
            cvCreateTrackbar("Standard Deviation X axis", "Blurring Inspector", &gaussianStandardDeviationX, 9999);
            cvCreateTrackbar("Standard Deviation Y axis", "Blurring Inspector", &gaussianStandardDeviationY, 9999);

            //  Color controls
            cv::namedWindow("Blue Inspector", cv::WINDOW_AUTOSIZE);
            int blueMinH{100}, blueMaxH{120}, blueMinS{50}, blueMaxS{255}, blueMinV{30}, blueMaxV{255};
            cv::namedWindow("Yellow Inspector", cv::WINDOW_AUTOSIZE);
            int yellowMinH{20}, yellowMaxH{40}, yellowMinS{60}, yellowMaxS{200}, yellowMinV{70}, yellowMaxV{200};
            cv::namedWindow("Red Inspector", cv::WINDOW_AUTOSIZE);
            int redMinH{177}, redMaxH{179}, redMinS{100}, redMaxS{190}, redMinV{100}, redMaxV{255};

            //  Sliders for blue color
            cv::createTrackbar("Hue (min)", "Blue Inspector", &blueMinH, 179);
            cv::createTrackbar("Hue (max)", "Blue Inspector", &blueMaxH, 179);
            cv::createTrackbar("Sat (min)", "Blue Inspector", &blueMinS, 255);
            cv::createTrackbar("Sat (max)", "Blue Inspector", &blueMaxS, 255);
            cv::createTrackbar("Val (min)", "Blue Inspector", &blueMinV, 255);
            cv::createTrackbar("Val (max)", "Blue Inspector", &blueMaxV, 255);
            
            // Sliders for yellow color
            cv::createTrackbar("Hue (min)", "Yellow Inspector", &yellowMinH, 179);
            cv::createTrackbar("Hue (max)", "Yellow Inspector", &yellowMaxH, 179);
            cv::createTrackbar("Sat (min)", "Yellow Inspector", &yellowMinS, 255);
            cv::createTrackbar("Sat (max)", "Yellow Inspector", &yellowMaxS, 255);
            cv::createTrackbar("Val (min)", "Yellow Inspector", &yellowMinV, 255);
            cv::createTrackbar("Val (max)", "Yellow Inspector", &yellowMaxV, 255);
            
            // Sliders for red color
            cv::createTrackbar("Hue (min)", "Red Inspector", &redMinH, 179);
            cv::createTrackbar("Hue (max)", "Red Inspector", &redMaxH, 179);
            cv::createTrackbar("Sat (min)", "Red Inspector", &redMinS, 255);
            cv::createTrackbar("Sat (max)", "Red Inspector", &redMaxS, 255);
            cv::createTrackbar("Val (min)", "Red Inspector", &redMinV, 255);
            cv::createTrackbar("Val (max)", "Red Inspector", &redMaxV, 255);
=======
            char writeChoice;
            char colorChoice;
            std::string folderPath = "output";

            while (!(writeChoice == 'y' || writeChoice == 'n')){
                std::cout << "Write frames to a folder (y | n)?" << std::endl;
                std::cin >> writeChoice;
            }
            if (writeChoice == 'y') {
                while (!(colorChoice == 'b' || colorChoice == 'y')){
                    std::cout << "Color to process: Blue (b) | Yellow (y)?" << std::endl;
                    std::cin >> colorChoice;
                }
            }
>>>>>>> 2d13605d

            // Endless loop; end the program by pressing Ctrl-C.
            while (od4.isRunning()) {
                // OpenCV data structure to hold an image.
                cv::Mat img, croppedImg, blurredCroppedImg;

                // Wait for a notification of a new frame.
                sharedMemory->wait();

                // Lock the shared memory.
                sharedMemory->lock();
                {
                    // Copy the pixels from the shared memory into our own data structure.
                    cv::Mat wrapped(HEIGHT, WIDTH, CV_8UC4, sharedMemory->data());
                    img = wrapped.clone();
                }
     
                sharedMemory->unlock();


                // Get current time as a time_point object
                auto now = std::chrono::system_clock::now();

                // Convert time_point object to time_t
                std::time_t now_t = std::chrono::system_clock::to_time_t(now);

                // Convert time_t to tm as UTC
                std::tm* now_tm = std::gmtime(&now_t);

                // Prepare output stream
                std::ostringstream oss;

                // Write time into the output stream
                oss << std::put_time(now_tm, "%Y-%m-%dT%H:%M:%SZ");

                // Get string from output stream
                std::string utc_time = oss.str();

                std::string imageMessage = "Now: " + utc_time + ";" + " ts: " + timeStamp + ";";


                //  Cropping
                croppedImg = img(cv::Rect(0, 255, 640, 144));

                //  Blurring
<<<<<<< HEAD
                cv::GaussianBlur(croppedImg, blurredCroppedImg, cv::Size(gaussianKernelSizeOptions[gaussianKernelSize], gaussianKernelSizeOptions[gaussianKernelSize]), gaussianStandardDeviationX, gaussianStandardDeviationY);
=======
                cv::GaussianBlur(croppedImg, blurredCroppedImg, cv::Size(101, 101), 2.5);
>>>>>>> 2d13605d

                // Create matrix for storing blurred image copy
                cv::Mat hsvImage;
                // Copy blurred image into new matrix
                blurredCroppedImg.copyTo(hsvImage);
                // Convert the copied image into hsv color space
                cv::cvtColor(hsvImage, hsvImage, cv::COLOR_BGR2HSV);

<<<<<<< HEAD
                // Create masks for specific colors
                cv::Mat blueMask;
                cv::inRange(hsvImage, cv::Scalar(blueMinH, blueMinS, blueMinV), cv::Scalar(blueMaxH, blueMaxS, blueMaxV), blueMask);
                cv::Mat yellowMask;
                cv::inRange(hsvImage, cv::Scalar(yellowMinH, yellowMinS, yellowMinV), cv::Scalar(yellowMaxH, yellowMaxS, yellowMaxV), yellowMask);
                cv::Mat redMask;
                cv::inRange(hsvImage, cv::Scalar(redMinH, redMinS, redMinV), cv::Scalar(redMaxH, redMaxS, redMaxV), redMask);
                
=======
                // Create masks isolating yellow, blue, and red hues within their respective ranges,
                // and find contours to store outlines of cones of each color.

                cv::Mat yellowMask;
                std::vector<std::vector<cv::Point>> yellowContours;
                std::vector<cv::Vec4i> yellowHierchy;
                cv::inRange(hsvImage, yellowMin, yellowMax, yellowMask);
                cv::findContours(yellowMask, yellowContours, yellowHierchy, cv::RETR_TREE, cv::CHAIN_APPROX_SIMPLE);
                cv::drawContours(croppedImg, yellowContours, -1, cv::Scalar(0, 255, 255), 2);

                cv::Mat blueMask;
                std::vector<std::vector<cv::Point>> blueContours;
                std::vector<cv::Vec4i> blueHierchy;
                cv::inRange(hsvImage, blueMin, blueMax, blueMask);
                cv::findContours(blueMask, blueContours, blueHierchy, cv::RETR_TREE, cv::CHAIN_APPROX_SIMPLE);
                cv::drawContours(croppedImg, blueContours, -1, cv::Scalar(255, 0, 0), 2);

                //  Post Mask Modfications
                //  For blue mask
                std::string blueMaskFrameText = "Blue; " + timeStamp + "; " + utc_time;
                cv::putText(blueMask, blueMaskFrameText, cv::Point(5, 20), cv::FONT_HERSHEY_SIMPLEX, 0.5, cv::Scalar(255, 255, 255), 1);

                //  For yellow mask
                std::string yellowMaskFrameText = "Yellow; " + timeStamp + "; " + utc_time;
                cv::putText(yellowMask, yellowMaskFrameText, cv::Point(5, 20), cv::FONT_HERSHEY_SIMPLEX, 0.5, cv::Scalar(255, 255, 255), 1);


                // for (int i = 0; i < blueHierchy.size(); i++) {
                //         std::cout << "blue hierchy list number: " << i << std::endl;
                //     for (int j = 0; j < 4; j++) {
                //         std::cout << blueHierchy[i][j] << std::endl;
                //     }
                // }


                // for (int i = 0; i < blueContours.size(); i++) {
                //         std::cout << "blue countor number: " << i << std::endl;

                //         cv::Rect boundingArea = cv::boundingRect(blueContours[i]);
                //         std::cout << "area: " << boundingArea.width*boundingArea.height << std::endl;
                // }

                // std::cout << "" << std::endl; 

                // cv::Mat redMask;
                // std::vector<std::vector<cv::Point>> redContours;
                // std::vector<cv::Vec4i> redHierchy;
                // cv::inRange(hsvImage, redMin, redMax, redMask);
                // cv::findContours(redMask, redContours, redHierchy, cv::RETR_TREE, cv::CHAIN_APPROX_SIMPLE);
                // cv::drawContours(croppedImg, redContours, -1, cv::Scalar(0, 0, 255), 2);


                // Combine images with bitwise_or
                //cv::bitwise_or(yellowMask, blueMask, result);
                //cv::bitwise_or(redMask, result, result);
                
                // std::vector<cv::Moments> muYellow(yellowContours.size());
                // std::vector<cv::Moments> muBlue(blueContours.size());
                // std::vector<cv::Moments> muRed(redContours.size());
                
                // std::vector<cv::Point2f> mcYellow(yellowContours.size());
                // std::vector<cv::Point2f> mcBlue(blueContours.size());
                // std::vector<cv::Point2f> mcRed(redContours.size());

                // Print timestamp
                // std::string messageTimeStamp = + "ts: " + timeStamp + ";";
                // cv::putText(blurredCroppedImg, messageTimeStamp, cv::Point2f(5,10), cv::FONT_HERSHEY_SIMPLEX, 0.2, cv::Scalar(255, 255, 255), 1);
                
                /*int detection_threshold = 10;
                
                if(yellowContours.size()>0){
                    // Define rectangle bounding box around the objects - take first in hierarchy
                    cv::Rect bounding_rect_yellow = cv::boundingRect(yellowContours[0]);
                    // Calculate size of detected object
                    int rect_yellow_area = bounding_rect_yellow.width*bounding_rect_yellow.height;
                    
                    // Check if detected object exceeds detection threshold
                    if (rect_yellow_area > detection_threshold){
                            // Draw bounding box
                            cv::rectangle(blurredCroppedImg, bounding_rect_yellow, cv::Scalar(0, 255, 255), 1);
                            // Use moments to calculate center of detected object
                            muYellow[0] = cv::moments(yellowContours[0]);
                            if(muYellow[0].m00 !=0){
                                mcYellow[0] = cv::Point2f(static_cast<float>(muYellow[0].m10 / muYellow[0].m00), static_cast<float>(muYellow[0].m01 / muYellow[0].m00));
                                cv::circle(blurredCroppedImg, mcYellow[0], 2, cv::Scalar(0, 255, 255), -1);
                                
                                // Overlay centroid coordinates on bounding box
                                std::string coords = "x: " + std::to_string(mcYellow[0].x) + ", y: " + std::to_string(mcYellow[0].y);
                                cv::putText(blurredCroppedImg, coords, cv::Point2f(mcYellow[0].x+5,50), cv::FONT_HERSHEY_SIMPLEX, 0.3, cv::Scalar(0, 255, 255), 1);
                            }
                    }
                    
                }
                
                if(blueContours.size()>0){
                    // Define rectangle bounding box around the objects - take first in hierarchy
                    cv::Rect bounding_rect_blue = cv::boundingRect(blueContours[0]);
                    // Calculate size of detected object
                    int rect_blue_area = bounding_rect_blue.width*bounding_rect_blue.height;

                    // Check if detected object exceeds detection threshold
                    if (rect_blue_area > detection_threshold){
                        // Draw bounding box
                        cv::rectangle(blurredCroppedImg, bounding_rect_blue, cv::Scalar(255, 0, 0), 1);                            
                        // Use moments to calculate center of detected object
                        muBlue[0] = cv::moments(blueContours[0]);
                        if(muBlue[0].m00 !=0){
                            mcBlue[0] = cv::Point2f(static_cast<float>(muBlue[0].m10 / muBlue[0].m00), static_cast<float>(muBlue[0].m01 / muBlue[0].m00));
                            cv::circle(blurredCroppedImg, mcBlue[0], 2, cv::Scalar(255, 0, 0), -1);
                        
                            // Overlay centroid coordinates on bounding box
                            std::string coords = "x: " + std::to_string(mcBlue[0].x) + ", y: " + std::to_string(mcBlue[0].y);
                            cv::putText(blurredCroppedImg, coords,cv::Point2f(mcBlue[0].x+5,50), cv::FONT_HERSHEY_SIMPLEX, 0.3, cv::Scalar(255, 0, 0), 1);
                        }
                    }
                }
                
                if(redContours.size()>0){
                    // Define rectangle bounding box around the objects - take first in hierarchy
                    cv::Rect bounding_rect_red = cv::boundingRect(redContours[0]);
                    // Calculate size of detected object
                    int rect_red_area = bounding_rect_red.width*bounding_rect_red.height;
                    
                    // Check if detected object exceeds detection threshold
                    if (rect_red_area > detection_threshold){
                        // Draw bounding box
                        cv::rectangle(blurredCroppedImg, bounding_rect_red, cv::Scalar(0, 0, 255), 1);
                        // Use moments to calculate center of detected object
                        muRed[0] = cv::moments(redContours[0]);
                        if(muRed[0].m00 !=0){
                            mcRed[0] = cv::Point2f(static_cast<float>(muRed[0].m10 / muRed[0].m00), static_cast<float>(muRed[0].m01 / muRed[0].m00));
                            cv::circle(blurredCroppedImg, mcRed[0], 2, cv::Scalar(0, 0, 255), -1);
                        
                            // Overlay centroid coordinates on bounding box
                            std::string coords = "x: " + std::to_string(mcRed[0].x) + ", y: " + std::to_string(mcRed[0].y);
                            cv::putText(blurredCroppedImg, coords,cv::Point2f(mcRed[0].x+5,50), cv::FONT_HERSHEY_SIMPLEX, 0.3, cv::Scalar(0, 0, 255), 1);
                        }
                    }
                }*/


>>>>>>> 2d13605d
                // If you want to access the latest received ground steering, don't forget to lock the mutex:
                {
                    std::lock_guard<std::mutex> lck(gsrMutex);
                    std::cout << "main: groundSteering = " << gsr.groundSteering() << std::endl;
                }

                //  Frame folder output
                if (colorChoice == 'b') {
                    std::string filename = utc_time + "blue" + timeStamp + ".jpg";
                    writeImageToFolder(blueMask, folderPath, filename);
                } else {
                    std::string filename = utc_time + "yellow" + timeStamp + ".jpg";
                    writeImageToFolder(yellowMask, folderPath, filename);
                }

                // Display image on your screen.
                if (VERBOSE) {
<<<<<<< HEAD
                    cv::imshow(sharedMemory->name().c_str(), img);
                    cv::imshow("Cropped Blurred Image", blurredCroppedImg);
                    cv::imshow("Blue Inspector", blueMask);
                    cv::imshow("Yellow Inspector", yellowMask);
                    cv::imshow("Red Inspector", redMask);
=======
                    //cv::imshow(sharedMemory->name().c_str(), img);
                    //cv::imshow("yellow mask", yellowMask);
                    //cv::imshow("blue mask", blueMask);
                    cv::imshow("croppedImg", croppedImg);

                    if (writeChoice == 'y') {
                        (colorChoice == 'b') ? cv::imshow("blueMask", blueMask) : cv::imshow("yellowMask", yellowMask);
                    } else {
                        cv::imshow("blueMask", blueMask);;
                        cv::imshow("yellowMask", yellowMask);
                    }

>>>>>>> 2d13605d
                    cv::waitKey(1);
                }
            }
        }
        retCode = 0;
    }
    return retCode;
}<|MERGE_RESOLUTION|>--- conflicted
+++ resolved
@@ -42,13 +42,6 @@
 // cv::Scalar yellowMin = cv::Scalar(20, 60, 70);
 // cv::Scalar yellowMax = cv::Scalar(40, 200, 200);
 
-<<<<<<< HEAD
-// cv::Scalar blueMin = cv::Scalar(100, 50, 30);
-// cv::Scalar blueMax = cv::Scalar(120, 255, 255);
-
-// cv::Scalar redMin = cv::Scalar(177, 100, 100);
-// cv::Scalar redMax = cv::Scalar(179, 190, 255);
-=======
 cv::Scalar blueMin = cv::Scalar(100, 50, 30);
 cv::Scalar blueMax = cv::Scalar(120, 255, 253);
 
@@ -77,7 +70,6 @@
     std::cout << "Image saved to: " << fullPath << std::endl;
     return true;
 }
->>>>>>> 2d13605d
 
 int32_t main(int32_t argc, char **argv) {
     int32_t retCode{1};
@@ -129,49 +121,7 @@
 
             od4.dataTrigger(opendlv::proxy::GroundSteeringRequest::ID(), onGroundSteeringRequest);
 
-<<<<<<< HEAD
-            int gaussianKernelSize = 0, gaussianStandardDeviationX = 0, gaussianStandardDeviationY = 0;
-
-            int gaussianKernelSizeOptions[] = {1, 3, 5, 11, 13};
-            
-            //  Blurring controls
-            cv::namedWindow("Blurring Inspector", CV_WINDOW_AUTOSIZE);
-            cvCreateTrackbar("Kernel Size Mode", "Blurring Inspector", &gaussianKernelSize, 4);
-            cvCreateTrackbar("Standard Deviation X axis", "Blurring Inspector", &gaussianStandardDeviationX, 9999);
-            cvCreateTrackbar("Standard Deviation Y axis", "Blurring Inspector", &gaussianStandardDeviationY, 9999);
-
-            //  Color controls
-            cv::namedWindow("Blue Inspector", cv::WINDOW_AUTOSIZE);
-            int blueMinH{100}, blueMaxH{120}, blueMinS{50}, blueMaxS{255}, blueMinV{30}, blueMaxV{255};
-            cv::namedWindow("Yellow Inspector", cv::WINDOW_AUTOSIZE);
-            int yellowMinH{20}, yellowMaxH{40}, yellowMinS{60}, yellowMaxS{200}, yellowMinV{70}, yellowMaxV{200};
-            cv::namedWindow("Red Inspector", cv::WINDOW_AUTOSIZE);
-            int redMinH{177}, redMaxH{179}, redMinS{100}, redMaxS{190}, redMinV{100}, redMaxV{255};
-
-            //  Sliders for blue color
-            cv::createTrackbar("Hue (min)", "Blue Inspector", &blueMinH, 179);
-            cv::createTrackbar("Hue (max)", "Blue Inspector", &blueMaxH, 179);
-            cv::createTrackbar("Sat (min)", "Blue Inspector", &blueMinS, 255);
-            cv::createTrackbar("Sat (max)", "Blue Inspector", &blueMaxS, 255);
-            cv::createTrackbar("Val (min)", "Blue Inspector", &blueMinV, 255);
-            cv::createTrackbar("Val (max)", "Blue Inspector", &blueMaxV, 255);
-            
-            // Sliders for yellow color
-            cv::createTrackbar("Hue (min)", "Yellow Inspector", &yellowMinH, 179);
-            cv::createTrackbar("Hue (max)", "Yellow Inspector", &yellowMaxH, 179);
-            cv::createTrackbar("Sat (min)", "Yellow Inspector", &yellowMinS, 255);
-            cv::createTrackbar("Sat (max)", "Yellow Inspector", &yellowMaxS, 255);
-            cv::createTrackbar("Val (min)", "Yellow Inspector", &yellowMinV, 255);
-            cv::createTrackbar("Val (max)", "Yellow Inspector", &yellowMaxV, 255);
-            
-            // Sliders for red color
-            cv::createTrackbar("Hue (min)", "Red Inspector", &redMinH, 179);
-            cv::createTrackbar("Hue (max)", "Red Inspector", &redMaxH, 179);
-            cv::createTrackbar("Sat (min)", "Red Inspector", &redMinS, 255);
-            cv::createTrackbar("Sat (max)", "Red Inspector", &redMaxS, 255);
-            cv::createTrackbar("Val (min)", "Red Inspector", &redMinV, 255);
-            cv::createTrackbar("Val (max)", "Red Inspector", &redMaxV, 255);
-=======
+
             char writeChoice;
             char colorChoice;
             std::string folderPath = "output";
@@ -186,7 +136,70 @@
                     std::cin >> colorChoice;
                 }
             }
->>>>>>> 2d13605d
+
+            int blueMinH{100}, blueMaxH{120}, blueMinS{50}, blueMaxS{255}, blueMinV{30}, blueMaxV{255};
+
+            int yellowMinH{20}, yellowMaxH{40}, yellowMinS{60}, yellowMaxS{200}, yellowMinV{70}, yellowMaxV{200};
+
+            int gaussianKernelSize = 0, gaussianStandardDeviationX = 0, gaussianStandardDeviationY = 0;
+            int gaussianKernelSizeOptions[] = {1, 3, 5, 11, 13};
+            
+            //  Blurring controls
+            cv::namedWindow("Blurring Inspector", CV_WINDOW_AUTOSIZE);
+            cvCreateTrackbar("Kernel Size Mode", "Blurring Inspector", &gaussianKernelSize, 4);
+            cvCreateTrackbar("Standard Deviation X axis", "Blurring Inspector", &gaussianStandardDeviationX, 9999);
+            cvCreateTrackbar("Standard Deviation Y axis", "Blurring Inspector", &gaussianStandardDeviationY, 9999);
+
+            //REFACTOR
+            //  Color controls
+            if (writeChoice == 'y') {
+                if (colorChoice == 'b') {
+                    cv::namedWindow("Blue Inspector", cv::WINDOW_AUTOSIZE);
+
+                    //  Sliders for blue color
+                    cv::createTrackbar("Hue (min)", "Blue Inspector", &blueMinH, 179);
+                    cv::createTrackbar("Hue (max)", "Blue Inspector", &blueMaxH, 179);
+                    cv::createTrackbar("Sat (min)", "Blue Inspector", &blueMinS, 255);
+                    cv::createTrackbar("Sat (max)", "Blue Inspector", &blueMaxS, 255);
+                    cv::createTrackbar("Val (min)", "Blue Inspector", &blueMinV, 255);
+                    cv::createTrackbar("Val (max)", "Blue Inspector", &blueMaxV, 255);
+                } else {
+                    cv::namedWindow("Yellow Inspector", cv::WINDOW_AUTOSIZE);
+
+                    //  Sliders for yellow color
+                    cv::createTrackbar("Hue (min)", "Yellow Inspector", &yellowMinH, 179);
+                    cv::createTrackbar("Hue (max)", "Yellow Inspector", &yellowMaxH, 179);
+                    cv::createTrackbar("Sat (min)", "Yellow Inspector", &yellowMinS, 255);
+                    cv::createTrackbar("Sat (max)", "Yellow Inspector", &yellowMaxS, 255);
+                    cv::createTrackbar("Val (min)", "Yellow Inspector", &yellowMinV, 255);
+                    cv::createTrackbar("Val (max)", "Yellow Inspector", &yellowMaxV, 255);
+    
+                }
+
+            } else {
+                cv::namedWindow("Blue Inspector", cv::WINDOW_AUTOSIZE);
+                
+                //  Sliders for blue color
+                cv::createTrackbar("Hue (min)", "Blue Inspector", &blueMinH, 179);
+                cv::createTrackbar("Hue (max)", "Blue Inspector", &blueMaxH, 179);
+                cv::createTrackbar("Sat (min)", "Blue Inspector", &blueMinS, 255);
+                cv::createTrackbar("Sat (max)", "Blue Inspector", &blueMaxS, 255);
+                cv::createTrackbar("Val (min)", "Blue Inspector", &blueMinV, 255);
+                cv::createTrackbar("Val (max)", "Blue Inspector", &blueMaxV, 255);
+
+
+                cv::namedWindow("Yellow Inspector", cv::WINDOW_AUTOSIZE);
+
+                // Sliders for yellow color
+                cv::createTrackbar("Hue (min)", "Yellow Inspector", &yellowMinH, 179);
+                cv::createTrackbar("Hue (max)", "Yellow Inspector", &yellowMaxH, 179);
+                cv::createTrackbar("Sat (min)", "Yellow Inspector", &yellowMinS, 255);
+                cv::createTrackbar("Sat (max)", "Yellow Inspector", &yellowMaxS, 255);
+                cv::createTrackbar("Val (min)", "Yellow Inspector", &yellowMinV, 255);
+                cv::createTrackbar("Val (max)", "Yellow Inspector", &yellowMaxV, 255);                
+
+            }
+
 
             // Endless loop; end the program by pressing Ctrl-C.
             while (od4.isRunning()) {
@@ -232,11 +245,7 @@
                 croppedImg = img(cv::Rect(0, 255, 640, 144));
 
                 //  Blurring
-<<<<<<< HEAD
                 cv::GaussianBlur(croppedImg, blurredCroppedImg, cv::Size(gaussianKernelSizeOptions[gaussianKernelSize], gaussianKernelSizeOptions[gaussianKernelSize]), gaussianStandardDeviationX, gaussianStandardDeviationY);
-=======
-                cv::GaussianBlur(croppedImg, blurredCroppedImg, cv::Size(101, 101), 2.5);
->>>>>>> 2d13605d
 
                 // Create matrix for storing blurred image copy
                 cv::Mat hsvImage;
@@ -245,30 +254,19 @@
                 // Convert the copied image into hsv color space
                 cv::cvtColor(hsvImage, hsvImage, cv::COLOR_BGR2HSV);
 
-<<<<<<< HEAD
-                // Create masks for specific colors
-                cv::Mat blueMask;
-                cv::inRange(hsvImage, cv::Scalar(blueMinH, blueMinS, blueMinV), cv::Scalar(blueMaxH, blueMaxS, blueMaxV), blueMask);
-                cv::Mat yellowMask;
-                cv::inRange(hsvImage, cv::Scalar(yellowMinH, yellowMinS, yellowMinV), cv::Scalar(yellowMaxH, yellowMaxS, yellowMaxV), yellowMask);
-                cv::Mat redMask;
-                cv::inRange(hsvImage, cv::Scalar(redMinH, redMinS, redMinV), cv::Scalar(redMaxH, redMaxS, redMaxV), redMask);
-                
-=======
-                // Create masks isolating yellow, blue, and red hues within their respective ranges,
-                // and find contours to store outlines of cones of each color.
-
+                //REFACTOR, UNNECESSARY INITS PUT IN CONDITIONAL
+                // Create masks isolating yellow and blue and find contours to store outlines of cones of each color.
                 cv::Mat yellowMask;
                 std::vector<std::vector<cv::Point>> yellowContours;
                 std::vector<cv::Vec4i> yellowHierchy;
-                cv::inRange(hsvImage, yellowMin, yellowMax, yellowMask);
+                cv::inRange(hsvImage, cv::Scalar(yellowMinH, yellowMinS, yellowMinV), cv::Scalar(yellowMaxH, yellowMaxS, yellowMaxV), yellowMask);
                 cv::findContours(yellowMask, yellowContours, yellowHierchy, cv::RETR_TREE, cv::CHAIN_APPROX_SIMPLE);
                 cv::drawContours(croppedImg, yellowContours, -1, cv::Scalar(0, 255, 255), 2);
 
                 cv::Mat blueMask;
                 std::vector<std::vector<cv::Point>> blueContours;
                 std::vector<cv::Vec4i> blueHierchy;
-                cv::inRange(hsvImage, blueMin, blueMax, blueMask);
+                cv::inRange(hsvImage, cv::Scalar(blueMinH, blueMinS, blueMinV), cv::Scalar(blueMaxH, blueMaxS, blueMaxV), blueMask);
                 cv::findContours(blueMask, blueContours, blueHierchy, cv::RETR_TREE, cv::CHAIN_APPROX_SIMPLE);
                 cv::drawContours(croppedImg, blueContours, -1, cv::Scalar(255, 0, 0), 2);
 
@@ -396,7 +394,6 @@
                 }*/
 
 
->>>>>>> 2d13605d
                 // If you want to access the latest received ground steering, don't forget to lock the mutex:
                 {
                     std::lock_guard<std::mutex> lck(gsrMutex);
@@ -407,24 +404,17 @@
                 if (colorChoice == 'b') {
                     std::string filename = utc_time + "blue" + timeStamp + ".jpg";
                     writeImageToFolder(blueMask, folderPath, filename);
-                } else {
+                } else if (colorChoice == 'y'){
                     std::string filename = utc_time + "yellow" + timeStamp + ".jpg";
                     writeImageToFolder(yellowMask, folderPath, filename);
                 }
 
                 // Display image on your screen.
                 if (VERBOSE) {
-<<<<<<< HEAD
-                    cv::imshow(sharedMemory->name().c_str(), img);
+                    //cv::imshow(sharedMemory->name().c_str(), img);
+ 
+                    cv::imshow("CroppedImg", croppedImg);
                     cv::imshow("Cropped Blurred Image", blurredCroppedImg);
-                    cv::imshow("Blue Inspector", blueMask);
-                    cv::imshow("Yellow Inspector", yellowMask);
-                    cv::imshow("Red Inspector", redMask);
-=======
-                    //cv::imshow(sharedMemory->name().c_str(), img);
-                    //cv::imshow("yellow mask", yellowMask);
-                    //cv::imshow("blue mask", blueMask);
-                    cv::imshow("croppedImg", croppedImg);
 
                     if (writeChoice == 'y') {
                         (colorChoice == 'b') ? cv::imshow("blueMask", blueMask) : cv::imshow("yellowMask", yellowMask);
@@ -433,7 +423,6 @@
                         cv::imshow("yellowMask", yellowMask);
                     }
 
->>>>>>> 2d13605d
                     cv::waitKey(1);
                 }
             }
